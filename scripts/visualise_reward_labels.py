--- conflicted
+++ resolved
@@ -16,14 +16,9 @@
 
 from lerobot.datasets.lerobot_dataset import LeRobotDataset
 from robocandywrapper import WrappedRobotDataset
-<<<<<<< HEAD
 from robocandywrapper.plugins import EpisodeOutcomePlugin
 
 from rewact.plugins import DenseRewardPlugin, PiStar0_6CumulativeRewardPlugin, get_plugin_instance
-=======
-
-from rewact import RewardPlugin, RewardPluginInstance, get_plugin_instance
->>>>>>> 0ce1224d
 from reward_wrapper import create_reward_visualization_video
 
 
@@ -56,10 +51,6 @@
 
 def analyze_episode_rewards(
     reward_dataset: WrappedRobotDataset,
-<<<<<<< HEAD
-=======
-    reward_plugin: RewardPluginInstance,
->>>>>>> 0ce1224d
     episode_id: int,
     output_dir: str = "outputs"
 ) -> Dict:
@@ -76,21 +67,13 @@
         Dictionary containing analysis results
     """
     
-<<<<<<< HEAD
     # Get episode information
     episode_length = reward_dataset._datasets[0].meta.episodes[episode_id]["length"]
     episode_start_idx = reward_dataset._datasets[0].episode_data_index["from"][episode_id].item()
-=======
-    # Get episode information from base dataset
-    base_dataset = reward_dataset._datasets[0]
-    episode_length = base_dataset.meta.episodes[episode_id]["length"]
-    episode_start_idx = base_dataset.episode_data_index["from"][episode_id].item()
->>>>>>> 0ce1224d
     
     print(f"Analyzing episode {episode_id} with {episode_length} frames")
     
     # Check if episode has keypoint rewards
-<<<<<<< HEAD
     keypoints = None
     try:
         keypoints = reward_dataset.get_episode_keypoints(episode_id)
@@ -100,15 +83,6 @@
             for frame_idx, reward in sorted(keypoints.items()):
                 print(f"  Frame {frame_idx}: {reward:.3f}")
     except Exception as e:
-=======
-    keypoints = reward_plugin.get_episode_keypoints(episode_id)
-    
-    if keypoints:
-        print(f"Episode has {len(keypoints)} reward keypoints:")
-        for frame_idx, reward in sorted(keypoints.items()):
-            print(f"  Frame {frame_idx}: {reward:.3f}")
-    else:
->>>>>>> 0ce1224d
         print("Episode has no keypoint rewards - using fallback linear interpolation")
     
     # Collect reward data and images
@@ -144,11 +118,7 @@
         reward_images, 
         reward_data, 
         output_filename, 
-<<<<<<< HEAD
         fps=reward_dataset.fps
-=======
-        fps=base_dataset.fps
->>>>>>> 0ce1224d
     )
     
     # Calculate statistics
@@ -181,18 +151,13 @@
 
 def visualize_keypoint_progression(
     reward_dataset: WrappedRobotDataset,
-<<<<<<< HEAD
     reward_plugin: Any,
-=======
-    reward_plugin: RewardPluginInstance,
->>>>>>> 0ce1224d
     episode_id: int,
     output_dir: str = "outputs"
 ):
     """
     Create a detailed analysis of how rewards progress through keypoints.
     """
-<<<<<<< HEAD
     keypoints = None
     try:
         keypoints = reward_dataset.get_episode_keypoints(episode_id)
@@ -201,11 +166,6 @@
         return
     
     episode_length = reward_dataset._datasets[0].meta.episodes[episode_id]["length"]
-=======
-    keypoints = reward_plugin.get_episode_keypoints(episode_id)
-    base_dataset = reward_dataset._datasets[0]
-    episode_length = base_dataset.meta.episodes[episode_id]["length"]
->>>>>>> 0ce1224d
     
     if not keypoints:
         print(f"Episode {episode_id} has no keypoints to analyze")
@@ -236,11 +196,7 @@
     
     # Show interpolated reward curve
     print(f"\nInterpolated reward progression (every 10 frames):")
-<<<<<<< HEAD
     episode_start_idx = reward_dataset._datasets[0].episode_data_index["from"][episode_id].item()
-=======
-    episode_start_idx = base_dataset.episode_data_index["from"][episode_id].item()
->>>>>>> 0ce1224d
     
     for frame_idx in range(0, episode_length, 10):
         global_idx = episode_start_idx + frame_idx
@@ -256,22 +212,13 @@
 
 def add_example_keypoints(
     reward_dataset: WrappedRobotDataset, 
-<<<<<<< HEAD
     reward_plugin: Any,
-=======
-    reward_plugin: RewardPluginInstance,
->>>>>>> 0ce1224d
     episode_id: int
 ):
     """
     Add example keypoints to an episode for demonstration purposes.
     """
-<<<<<<< HEAD
     episode_length = reward_dataset._datasets[0].meta.episodes[episode_id]["length"]
-=======
-    base_dataset = reward_dataset._datasets[0]
-    episode_length = base_dataset.meta.episodes[episode_id]["length"]
->>>>>>> 0ce1224d
     
     print(f"Adding example keypoints to episode {episode_id} (length: {episode_length})...")
     
@@ -322,7 +269,6 @@
     print(f"Dataset loaded successfully. Total episodes: {base_dataset.num_episodes}")
     
     # Wrap with reward plugin
-<<<<<<< HEAD
     # reward_plugin_obj = DenseRewardPlugin(
     #     reward_start_pct=args.reward_start_pct,
     #     reward_end_pct=args.reward_end_pct
@@ -333,16 +279,6 @@
     # Get the reward plugin instance
     reward_plugin_instance = get_plugin_instance(reward_dataset, PiStar0_6CumulativeRewardPlugin, dataset_idx=0)
     # reward_plugin_instance = get_plugin_instance(reward_dataset, DenseRewardPlugin, dataset_idx=0)
-=======
-    reward_plugin_obj = RewardPlugin(
-        reward_start_pct=args.reward_start_pct,
-        reward_end_pct=args.reward_end_pct
-    )
-    reward_dataset = WrappedRobotDataset(base_dataset, plugins=[reward_plugin_obj])
-    
-    # Get the reward plugin instance
-    reward_plugin_instance = get_plugin_instance(reward_dataset, RewardPlugin, dataset_idx=0)
->>>>>>> 0ce1224d
     if reward_plugin_instance is None:
         raise RuntimeError("Could not get reward plugin instance")
     
