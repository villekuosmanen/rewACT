#!/usr/bin/env python

# Copyright 2024 The HuggingFace Inc. team. All rights reserved.
#
# Licensed under the Apache License, Version 2.0 (the "License");
# you may not use this file except in compliance with the License.
# You may obtain a copy of the License at
#
#     http://www.apache.org/licenses/LICENSE-2.0
#
# Unless required by applicable law or agreed to in writing, software
# distributed under the License is distributed on an "AS IS" BASIS,
# WITHOUT WARRANTIES OR CONDITIONS OF ANY KIND, either express or implied.
# See the License for the specific language governing permissions and
# limitations under the License.
import logging
import time
from contextlib import nullcontext
from pprint import pformat
from typing import Any

import torch
from termcolor import colored
from torch.amp import GradScaler
from torch.optim import Optimizer

from lerobot.configs import parser
from lerobot.configs.train import TrainPipelineConfig
from lerobot.datasets.sampler import EpisodeAwareSampler
from lerobot.datasets.utils import cycle
from lerobot.envs.factory import make_env
from lerobot.optim.factory import make_optimizer_and_scheduler
from lerobot.policies.pretrained import PreTrainedPolicy
from lerobot.policies.utils import get_device_from_parameters
from lerobot.scripts.eval import eval_policy
from lerobot.utils.logging_utils import AverageMeter, MetricsTracker
from lerobot.utils.random_utils import set_seed
from lerobot.utils.train_utils import (
    get_step_checkpoint_dir,
    get_step_identifier,
    load_training_state,
    save_checkpoint,
    update_last_checkpoint,
)
from lerobot.utils.utils import (
    format_big_number,
    get_safe_torch_device,
    has_method,
    init_logging,
)
<<<<<<< HEAD
from lerobot.utils.wandb_utils import WandBLogger
from robocandywrapper.plugins import EpisodeOutcomePlugin
from robocandywrapper import make_dataset

from rewact.plugins import PiStar0_6CumulativeRewardPlugin
=======
from robocandywrapper import WrappedRobotDataset, make_dataset

from rewact import RewardPlugin, WandBLogger
>>>>>>> 0ce1224d
from rewact.utils import make_rewact_policy

def update_policy(
    train_metrics: MetricsTracker,
    policy: PreTrainedPolicy,
    batch: Any,
    optimizer: Optimizer,
    grad_clip_norm: float,
    grad_scaler: GradScaler,
    lr_scheduler=None,
    use_amp: bool = False,
    lock=None,
) -> tuple[MetricsTracker, dict]:
    start_time = time.perf_counter()
    device = get_device_from_parameters(policy)
    policy.train()
    with torch.autocast(device_type=device.type) if use_amp else nullcontext():
        loss, output_dict = policy.forward(batch)
        # TODO(rcadene): policy.unnormalize_outputs(out_dict)
    grad_scaler.scale(loss).backward()

    # Unscale the gradient of the optimizer's assigned params in-place **prior to gradient clipping**.
    grad_scaler.unscale_(optimizer)

    grad_norm = torch.nn.utils.clip_grad_norm_(
        policy.parameters(),
        grad_clip_norm,
        error_if_nonfinite=False,
    )

    # Optimizer's gradients are already unscaled, so scaler.step does not unscale them,
    # although it still skips optimizer.step() if the gradients contain infs or NaNs.
    with lock if lock is not None else nullcontext():
        grad_scaler.step(optimizer)
    # Updates the scale for next iteration.
    grad_scaler.update()

    optimizer.zero_grad()

    # Step through pytorch scheduler at every batch instead of epoch
    if lr_scheduler is not None:
        lr_scheduler.step()

    if has_method(policy, "update"):
        # To possibly update an internal buffer (for instance an Exponential Moving Average like in TDMPC).
        policy.update()

    train_metrics.loss = loss.item()
    train_metrics.grad_norm = grad_norm.item()
    train_metrics.lr = optimizer.param_groups[0]["lr"]
    train_metrics.update_s = time.perf_counter() - start_time
    return train_metrics, output_dict


@parser.wrap()
def train(cfg: TrainPipelineConfig):
    cfg.validate()
    logging.info(pformat(cfg.to_dict()))

    if cfg.wandb.enable and cfg.wandb.project:
        wandb_logger = WandBLogger(cfg)
    else:
        wandb_logger = None
        logging.info(colored("Logs will be saved locally.", "yellow", attrs=["bold"]))

    if cfg.seed is not None:
        set_seed(cfg.seed)

    # Check device is available
    device = get_safe_torch_device(cfg.policy.device, log=True)
    torch.backends.cudnn.benchmark = True
    torch.backends.cuda.matmul.allow_tf32 = True

    logging.info("Creating dataset")
<<<<<<< HEAD
    dataset = make_dataset(cfg, plugins=[EpisodeOutcomePlugin(), PiStar0_6CumulativeRewardPlugin(normalise=True)])

=======
    reward_plugin = RewardPlugin(
        reward_start_pct=0.05,
        reward_end_pct=0.95,
        mask_actions_for_eval_data=True,
        mask_actions_for_fail_data=True,
    )
    dataset = make_dataset(cfg, plugins=[reward_plugin])
    
>>>>>>> 0ce1224d
    # Create environment used for evaluating checkpoints during training on simulation data.
    # On real-world data, no need to create an environment as evaluations are done outside train.py,
    # using the eval.py instead, with gym_dora environment and dora-rs.
    eval_env = None
    if cfg.eval_freq > 0 and cfg.env is not None:
        logging.info("Creating env")
        eval_env = make_env(cfg.env, n_envs=cfg.eval.batch_size, use_async_envs=cfg.eval.use_async_envs)

    logging.info("Creating policy")
    
    # Create RewACT policy using the utility function
    policy = make_rewact_policy(cfg.policy, dataset.meta)


    logging.info("Creating optimizer and scheduler")
    optimizer, lr_scheduler = make_optimizer_and_scheduler(cfg, policy)
    grad_scaler = GradScaler(device.type, enabled=cfg.policy.use_amp)

    step = 0  # number of policy updates (forward + backward + optim)

    if cfg.resume:
        step, optimizer, lr_scheduler = load_training_state(cfg.checkpoint_path, optimizer, lr_scheduler)

    num_learnable_params = sum(p.numel() for p in policy.parameters() if p.requires_grad)
    num_total_params = sum(p.numel() for p in policy.parameters())

    logging.info(colored("Output dir:", "yellow", attrs=["bold"]) + f" {cfg.output_dir}")
    if cfg.env is not None:
        logging.info(f"{cfg.env.task=}")
    logging.info(f"{cfg.steps=} ({format_big_number(cfg.steps)})")
    logging.info(f"{dataset.num_frames=} ({format_big_number(dataset.num_frames)})")
    logging.info(f"{dataset.num_episodes=}")
    logging.info(f"{num_learnable_params=} ({format_big_number(num_learnable_params)})")
    logging.info(f"{num_total_params=} ({format_big_number(num_total_params)})")

    # create dataloader for offline training
    if hasattr(cfg.policy, "drop_n_last_frames"):
        shuffle = False
        sampler = EpisodeAwareSampler(
            dataset.episode_data_index,
            drop_n_last_frames=cfg.policy.drop_n_last_frames,
            shuffle=True,
        )
    else:
        shuffle = True
        sampler = None

    dataloader = torch.utils.data.DataLoader(
        dataset,
        num_workers=cfg.num_workers,
        batch_size=cfg.batch_size,
        shuffle=shuffle,
        sampler=sampler,
        pin_memory=device.type == "cuda",
        drop_last=False,
    )
    dl_iter = cycle(dataloader)

    policy.train()

    train_metrics = {
        "loss": AverageMeter("loss", ":.3f"),
        "grad_norm": AverageMeter("grdn", ":.3f"),
        "lr": AverageMeter("lr", ":0.1e"),
        "update_s": AverageMeter("updt_s", ":.3f"),
        "dataloading_s": AverageMeter("data_s", ":.3f"),
    }

    train_tracker = MetricsTracker(
        cfg.batch_size, dataset.num_frames, dataset.num_episodes, train_metrics, initial_step=step
    )

    logging.info("Start offline training on a fixed dataset")
    for _ in range(step, cfg.steps):
        start_time = time.perf_counter()
        batch = next(dl_iter)
        train_tracker.dataloading_s = time.perf_counter() - start_time

        for key in batch:
            if isinstance(batch[key], torch.Tensor):
                batch[key] = batch[key].to(device, non_blocking=device.type == "cuda")

        train_tracker, output_dict = update_policy(
            train_tracker,
            policy,
            batch,
            optimizer,
            cfg.optimizer.grad_clip_norm,
            grad_scaler=grad_scaler,
            lr_scheduler=lr_scheduler,
            use_amp=cfg.policy.use_amp,
        )

        # Note: eval and checkpoint happens *after* the `step`th training update has completed, so we
        # increment `step` here.
        step += 1
        train_tracker.step()
        is_log_step = cfg.log_freq > 0 and step % cfg.log_freq == 0
        is_saving_step = step % cfg.save_freq == 0 or step == cfg.steps
        is_eval_step = cfg.eval_freq > 0 and step % cfg.eval_freq == 0

        if is_log_step:
            logging.info(train_tracker)
            if wandb_logger:
                wandb_log_dict = train_tracker.to_dict()
                if output_dict:
                    wandb_log_dict.update(output_dict)
                wandb_logger.log_dict(wandb_log_dict, step)
            train_tracker.reset_averages()

        if cfg.save_checkpoint and is_saving_step:
            logging.info(f"Checkpoint policy after step {step}")
            checkpoint_dir = get_step_checkpoint_dir(cfg.output_dir, cfg.steps, step)
            save_checkpoint(checkpoint_dir, step, cfg, policy, optimizer, lr_scheduler)
            update_last_checkpoint(checkpoint_dir)
            if wandb_logger:
                wandb_logger.log_policy(checkpoint_dir)

        if cfg.env and is_eval_step:
            step_id = get_step_identifier(step, cfg.steps)
            logging.info(f"Eval policy at step {step}")
            with (
                torch.no_grad(),
                torch.autocast(device_type=device.type) if cfg.policy.use_amp else nullcontext(),
            ):
                eval_info = eval_policy(
                    eval_env,
                    policy,
                    cfg.eval.n_episodes,
                    videos_dir=cfg.output_dir / "eval" / f"videos_step_{step_id}",
                    max_episodes_rendered=4,
                    start_seed=cfg.seed,
                )

            eval_metrics = {
                "avg_sum_reward": AverageMeter("∑rwrd", ":.3f"),
                "pc_success": AverageMeter("success", ":.1f"),
                "eval_s": AverageMeter("eval_s", ":.3f"),
            }
            eval_tracker = MetricsTracker(
                cfg.batch_size, dataset.num_frames, dataset.num_episodes, eval_metrics, initial_step=step
            )
            eval_tracker.eval_s = eval_info["aggregated"].pop("eval_s")
            eval_tracker.avg_sum_reward = eval_info["aggregated"].pop("avg_sum_reward")
            eval_tracker.pc_success = eval_info["aggregated"].pop("pc_success")
            logging.info(eval_tracker)
            if wandb_logger:
                wandb_log_dict = {**eval_tracker.to_dict(), **eval_info}
                wandb_logger.log_dict(wandb_log_dict, step, mode="eval")
                wandb_logger.log_video(eval_info["video_paths"][0], step, mode="eval")

    if eval_env:
        eval_env.close()
    logging.info("End of training")

    if cfg.policy.push_to_hub:
        # Format datasets properly for YAML frontmatter
        if cfg.dataset.repo_id.startswith('[') and cfg.dataset.repo_id.endswith(']'):
            # Handle multiple datasets: "[dataset1, dataset2]" -> ["dataset1", "dataset2"]
            datasets_str = cfg.dataset.repo_id.strip('[]')
            datasets = [ds.strip() for ds in datasets_str.split(',')]
            cfg.dataset.repo_id = datasets
        policy.push_model_to_hub(cfg)


def main():
    init_logging()
    train()


if __name__ == "__main__":
    main()<|MERGE_RESOLUTION|>--- conflicted
+++ resolved
@@ -48,17 +48,11 @@
     has_method,
     init_logging,
 )
-<<<<<<< HEAD
 from lerobot.utils.wandb_utils import WandBLogger
 from robocandywrapper.plugins import EpisodeOutcomePlugin
 from robocandywrapper import make_dataset
 
 from rewact.plugins import PiStar0_6CumulativeRewardPlugin
-=======
-from robocandywrapper import WrappedRobotDataset, make_dataset
-
-from rewact import RewardPlugin, WandBLogger
->>>>>>> 0ce1224d
 from rewact.utils import make_rewact_policy
 
 def update_policy(
@@ -133,19 +127,8 @@
     torch.backends.cuda.matmul.allow_tf32 = True
 
     logging.info("Creating dataset")
-<<<<<<< HEAD
     dataset = make_dataset(cfg, plugins=[EpisodeOutcomePlugin(), PiStar0_6CumulativeRewardPlugin(normalise=True)])
 
-=======
-    reward_plugin = RewardPlugin(
-        reward_start_pct=0.05,
-        reward_end_pct=0.95,
-        mask_actions_for_eval_data=True,
-        mask_actions_for_fail_data=True,
-    )
-    dataset = make_dataset(cfg, plugins=[reward_plugin])
-    
->>>>>>> 0ce1224d
     # Create environment used for evaluating checkpoints during training on simulation data.
     # On real-world data, no need to create an environment as evaluations are done outside train.py,
     # using the eval.py instead, with gym_dora environment and dora-rs.
