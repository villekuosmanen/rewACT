--- conflicted
+++ resolved
@@ -23,11 +23,7 @@
 class RewACTConfig(ACTConfig):
     # Reward prediction head
     use_reward_head: bool = True
-<<<<<<< HEAD
-    reward_loss_weight: float = 10
-=======
-    reward_loss_weight: float = 2.0
+    reward_loss_weight: float = 0.1
     num_value_bins: int = 100  # Number of bins for distributional value function
     value_min: int = 0
-    value_max: int = 1
->>>>>>> 0ce1224d
+    value_max: int = 1